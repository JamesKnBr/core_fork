--- conflicted
+++ resolved
@@ -356,19 +356,8 @@
 class CircularAverageQueryParams:
     def __init__(
         self,
-<<<<<<< HEAD
-        time_interval_rate: str = Query(
-            ..., description="Time Interval Rate as a numeric input", examples=[5]
-        ),
-        time_interval_unit: str = Query(
-            ...,
-            description="Time Interval Unit can be one of the options: [second, minute, day, hour]",
-            examples=["second", "minute", "hour", "day"],
-        ),
-=======
         time_interval_rate: str = DuplicatedQueryParameters.time_interval_rate,
         time_interval_unit: str = DuplicatedQueryParameters.time_interval_unit,
->>>>>>> 514651c0
         lower_bound: int = Query(
             ..., description="Lower boundary for the sample range", examples=[5]
         ),
